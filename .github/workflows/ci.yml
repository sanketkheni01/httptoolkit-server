name: CI
on: [push, pull_request]
env:
  HTTPTOOLKIT_SERVER_DISABLE_AUTOUPDATE: 1 # Don't try to autoupdate during tests etc
jobs:
  build:
    name: Build & test
    runs-on: ubuntu-22.04
    container:
      image: httptoolkit/act-build-base:v3.0.0
      options: "--privileged" # Required for DIND tests
    env:
      DIND_HOST: unix:///tmp/docker.sock
    steps:
      - uses: actions/checkout@v3
      - uses: actions/setup-node@v3
        with:
<<<<<<< HEAD
          node-version: 20.8.0
=======
          node-version: 20.11.1

>>>>>>> bac40e0e
      - run: npm install -g npm@^8
      - run: npm ci
        env:
          NPM_CONFIG_UNSAFE_PERM: true
      - run: npm run build:src
      - name: Prepare test environment
        run: |
          # Fix annoying Yarn issue: https://github.com/yarnpkg/yarn/issues/7866
          curl -sL https://dl.yarnpkg.com/debian/pubkey.gpg | sudo apt-key add -
<<<<<<< HEAD
=======
          # Ditto but for Google:
          curl -sL https://dl.google.com/linux/linux_signing_key.pub | sudo apt-key add -

>>>>>>> bac40e0e
          sudo apt-get update
          sudo apt-get install -y p7zip-full xterm
          wget https://downloads.slack-edge.com/linux_releases/slack-desktop-4.12.2-amd64.deb
          sudo apt install -y ./slack-desktop-4.12.2-amd64.deb
          sudo cp test/no-sandbox-docker-wrapper.sh /usr/local/bin/google-chrome
          sudo cp test/no-sandbox-docker-wrapper.sh /usr/local/bin/slack
          # Fix $HOME perms to make Firefox happy
          sudo chown $(whoami) $HOME
          # Start a DIND docker host, running in the background
          sudo dockerd -H $DIND_HOST &
          sleep 5
          # Pre-pull lots of the Docker images we'll want to use later
          echo node:14 golang:1.16 openjdk:16-alpine3.13 python:3.9-slim ruby:alpine3.13 php:8.0-apache |
            DOCKER_HOST=$DIND_HOST xargs -P10 -n1 docker pull
      - run: npm run build:release
        env:
          SENTRY_AUTH_TOKEN: ${{ (github.event_name == 'push' && startsWith(github.ref, 'refs/tags/v') && secrets.SENTRY_AUTH_TOKEN) || '' }}
          SENTRY_ORG: http-toolkit
          SENTRY_PROJECT: httptoolkit-server
          NPM_CONFIG_UNSAFE_PERM: true
      - uses: actions/upload-artifact@v3
        with:
          name: distributables
          path: build/dist/*
          if-no-files-found: error
<<<<<<< HEAD
=======

      - uses: actions/upload-artifact@v3
        with:
          name: test-scripts
          path: test/distributables-test
          if-no-files-found: error

  test-distributables:
    needs: build
    strategy:
      matrix:
        include:
          - platform: Ubuntu 22.04
            os: "ubuntu-22.04"
            test-script: "./unix.sh linux"
          - platform: Ubuntu 20.04
            os: "ubuntu-20.04"
            test-script: "./unix.sh linux"
          - platform: MacOS 14 (M1)
            os: "macos-14"
            test-script: "./unix.sh darwin"
          - platform: MacOS 13
            os: "macos-13"
            test-script: "./unix.sh darwin"
          - platform: MacOS 12
            os: "macos-12"
            test-script: "./unix.sh darwin"
          - platform: MacOS 11
            os: "macos-11"
            test-script: "./unix.sh darwin"
          - platform: Windows 2022
            os: "windows-2022"
            test-script: ".\\windows.bat"
          - platform: Windows 2019
            os: "windows-2019"
            test-script: ".\\windows.bat"
      fail-fast: false
    name: Test on ${{ matrix.platform }}
    runs-on: ${{ matrix.os }}
    steps:
      - name: Get our distributables
        uses: actions/download-artifact@v3
        with:
          name: distributables
          path: distributables

      - name: Get the test scripts
        uses: actions/download-artifact@v3
        with:
          name: test-scripts
          path: .

      - name: Make the test script executable
        if: matrix.platform != 'Windows'
        run: chmod +x unix.sh

      - name: Test the server build
        run: ${{ matrix.test-script }}

>>>>>>> bac40e0e
  publish:
    name: Publish a release
    runs-on: "ubuntu-22.04"
    if: github.event_name == 'push' && startsWith(github.ref, 'refs/tags/v')
    needs:
      - build
    steps:
      - name: Get our distributables
        uses: actions/download-artifact@v3
        with:
          name: distributables
          path: distributables

      - name: Upload server release
        uses: svenstaro/upload-release-action@v2
        with:
          repo_token: ${{ secrets.GITHUB_TOKEN }}
          file: ./distributables/*/*
          file_glob: true
          tag: ${{ github.ref }}

      - name: Upload latest manifest
        uses: svenstaro/upload-release-action@v2
        with:
          repo_token: ${{ secrets.GITHUB_TOKEN }}
          file: ./distributables/latest-manifest/*
          file_glob: true
          tag: latest-manifest
          overwrite: true<|MERGE_RESOLUTION|>--- conflicted
+++ resolved
@@ -8,19 +8,15 @@
     runs-on: ubuntu-22.04
     container:
       image: httptoolkit/act-build-base:v3.0.0
-      options: "--privileged" # Required for DIND tests
+      options: '--privileged' # Required for DIND tests
     env:
       DIND_HOST: unix:///tmp/docker.sock
     steps:
       - uses: actions/checkout@v3
       - uses: actions/setup-node@v3
         with:
-<<<<<<< HEAD
-          node-version: 20.8.0
-=======
           node-version: 20.11.1
 
->>>>>>> bac40e0e
       - run: npm install -g npm@^8
       - run: npm ci
         env:
@@ -30,12 +26,9 @@
         run: |
           # Fix annoying Yarn issue: https://github.com/yarnpkg/yarn/issues/7866
           curl -sL https://dl.yarnpkg.com/debian/pubkey.gpg | sudo apt-key add -
-<<<<<<< HEAD
-=======
           # Ditto but for Google:
           curl -sL https://dl.google.com/linux/linux_signing_key.pub | sudo apt-key add -
 
->>>>>>> bac40e0e
           sudo apt-get update
           sudo apt-get install -y p7zip-full xterm
           wget https://downloads.slack-edge.com/linux_releases/slack-desktop-4.12.2-amd64.deb
@@ -61,71 +54,9 @@
           name: distributables
           path: build/dist/*
           if-no-files-found: error
-<<<<<<< HEAD
-=======
-
-      - uses: actions/upload-artifact@v3
-        with:
-          name: test-scripts
-          path: test/distributables-test
-          if-no-files-found: error
-
-  test-distributables:
-    needs: build
-    strategy:
-      matrix:
-        include:
-          - platform: Ubuntu 22.04
-            os: "ubuntu-22.04"
-            test-script: "./unix.sh linux"
-          - platform: Ubuntu 20.04
-            os: "ubuntu-20.04"
-            test-script: "./unix.sh linux"
-          - platform: MacOS 14 (M1)
-            os: "macos-14"
-            test-script: "./unix.sh darwin"
-          - platform: MacOS 13
-            os: "macos-13"
-            test-script: "./unix.sh darwin"
-          - platform: MacOS 12
-            os: "macos-12"
-            test-script: "./unix.sh darwin"
-          - platform: MacOS 11
-            os: "macos-11"
-            test-script: "./unix.sh darwin"
-          - platform: Windows 2022
-            os: "windows-2022"
-            test-script: ".\\windows.bat"
-          - platform: Windows 2019
-            os: "windows-2019"
-            test-script: ".\\windows.bat"
-      fail-fast: false
-    name: Test on ${{ matrix.platform }}
-    runs-on: ${{ matrix.os }}
-    steps:
-      - name: Get our distributables
-        uses: actions/download-artifact@v3
-        with:
-          name: distributables
-          path: distributables
-
-      - name: Get the test scripts
-        uses: actions/download-artifact@v3
-        with:
-          name: test-scripts
-          path: .
-
-      - name: Make the test script executable
-        if: matrix.platform != 'Windows'
-        run: chmod +x unix.sh
-
-      - name: Test the server build
-        run: ${{ matrix.test-script }}
-
->>>>>>> bac40e0e
   publish:
     name: Publish a release
-    runs-on: "ubuntu-22.04"
+    runs-on: 'ubuntu-22.04'
     if: github.event_name == 'push' && startsWith(github.ref, 'refs/tags/v')
     needs:
       - build
